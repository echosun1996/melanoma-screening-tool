'use strict';

const path = require('path');
const lowdb = require('lowdb');
const FileSync = require('lowdb/adapters/FileSync');
const fs = require('fs');
const getPort = require('get-port');
const utils = require('../app/utils/utils');
const storageKey = require('../app/const/storageKey');
const os = require('os');
const pkg = require('../package.json');
const storageDb = 'db.json';

exports.setup = function () {
<<<<<<< HEAD
  // const userDataDir = app.getPath('userData');
  // const storageDir = path.normalize(path.join(userDataDir, 'storage'));
=======
  const storageDir = this.getStorageDir();
>>>>>>> 28617964
  if (!fs.existsSync(storageDir)) {
    utils.mkdir(storageDir);
    utils.chmodPath(storageDir, '777');
  }
  const file = storageDir + storageDb;
  const adapter = new FileSync(file);
  const db = lowdb(adapter);
  const eggConfigKey = storageKey.EGG_CONFIG;
  if (!db.has(eggConfigKey).value()) {
    db.set(eggConfigKey, {}).write();
  }

  return true;
};

exports.instance = function (file = null) {
  if (!file) {
    const storageDir = this.getStorageDir();
    file = path.normalize(storageDir + storageDb);
  }
  const isExist = fs.existsSync(file);
  if (!isExist) {
      return null;
  }

  const adapter = new FileSync(file);
  const db = lowdb(adapter);

  return db;
};

exports.getEggConfig = function () {
  const key = storageKey.EGG_CONFIG;
  const res = this.instance()
  .get(key)
  .value();

  return res;
};

exports.setDynamicPort = async function () {
  // const eggConfig = config.get('egg');
  // console.log('setDynamicPort eggConfig:', eggConfig);
  // const dynamicPort = await getPort({port: eggConfig.port})
  const dynamicPort = await getPort();
  const key = storageKey.EGG_CONFIG + '.port';
  const res = this.instance()
    .set(key, dynamicPort)
    .write();
  
  return res;
};

exports.setIpcDynamicPort = async function () {
  const key = storageKey.ELECTRON_IPC + '.port';
  const dynamicPort = await getPort();
  this.instance()
    .set(key, dynamicPort)
    .write();
  
  return dynamicPort;
};

exports.getStorageDir = function () {
  const userHomeDir = os.userInfo().homedir;
  const storageDir = path.normalize(userHomeDir + '/' + pkg.name + '/');

  return storageDir;
}

exports = module.exports;<|MERGE_RESOLUTION|>--- conflicted
+++ resolved
@@ -12,12 +12,7 @@
 const storageDb = 'db.json';
 
 exports.setup = function () {
-<<<<<<< HEAD
-  // const userDataDir = app.getPath('userData');
-  // const storageDir = path.normalize(path.join(userDataDir, 'storage'));
-=======
   const storageDir = this.getStorageDir();
->>>>>>> 28617964
   if (!fs.existsSync(storageDir)) {
     utils.mkdir(storageDir);
     utils.chmodPath(storageDir, '777');
