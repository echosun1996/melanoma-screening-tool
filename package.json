{
<<<<<<< HEAD
  "name": "electron-egg",
  "version": "1.16.3",
=======
  "name": "ee",
  "version": "2.0.0",
>>>>>>> 72b7e53e
  "description": "A fast, desktop software development framework",
  "main": "main.js",
  "scripts": {
    "start": "electron . ",
    "dev": "electron . --env=local",
    "test": "set DEBUG=* && electron . --env=local",
    "build-w": "electron-builder -w --ia32",
    "build-w-64": "electron-builder -w --x64",
    "build-m": "electron-builder -m",
    "build-m-arm64": "electron-builder -m --arm64",
    "build-l": "electron-builder -l deb tar.xz",
    "web-start": "egg-scripts start --daemon --title=ee --ignore-stderr --env=prod --workers=1",
    "web-stop": "egg-scripts stop --title=ee",
    "web-dev": "egg-bin dev",
    "rd": "ee-cli rd --dist_dir=./frontend/dist",
    "compress": "ee-cli compress",
    "restore": "ee-cli restore"
  },
  "build": {
    "productName": "ee",
    "appId": "com.electron.ee",
    "copyright": "wallace5303",
    "directories": {
      "output": "out"
    },
    "asar": true,
    "files": [
      "**/*",
      "!frontend/",
      "!run/",
      "!logs/",
      "!data/"
    ],
    "extraResources": {
      "from": "./build/extraResources/",
      "to": "extraResources"
    },
    "electronDownload": {
      "mirror": "https://npmmirror.com/mirrors/electron/"
    },
    "nsis": {
      "oneClick": false,
      "allowElevation": true,
      "allowToChangeInstallationDirectory": true,
      "installerIcon": "./build/icons/icon.ico",
      "uninstallerIcon": "./build/icons/icon.ico",
      "installerHeaderIcon": "./build/icons/icon.ico",
      "createDesktopShortcut": true,
      "createStartMenuShortcut": true,
      "shortcutName": "EE框架"
    },
    "publish": [
      {
        "provider": "generic",
        "url": "https://github.com/wallace5303/electron-egg"
      }
    ],
    "mac": {
      "icon": "./build/icons/icon.icns",
      "artifactName": "${productName}-macos-${version}.${ext}",
      "target": [
        "dmg",
        "zip"
      ]
    },
    "win": {
      "icon": "./build/icons/icon.ico",
      "artifactName": "${productName}-windows-${version}.${ext}",
      "target": [
        {
          "target": "nsis"
        }
      ]
    },
    "linux": {
      "icon": "./build/icons/256x256.png",
      "artifactName": "${productName}-linux-${version}.${ext}",
      "target": [
        "deb"
      ]
    }
  },
  "repository": "https://github.com/wallace5303/ee.git",
  "keywords": [
    "Electron",
    "Egg"
  ],
  "author": "wallace5303, Inc <530353222@qq.com>",
  "license": "Apache",
  "devDependencies": {
    "egg-bin": "^4.12.3",
    "electron": "^12.2.3",
    "electron-builder": "22.10.4",
    "eslint": "^5.13.0",
    "eslint-config-egg": "^7.1.0",
    "eslint-plugin-prettier": "^3.0.1"
  },
  "dependencies": {
    "dayjs": "^1.10.7",
    "egg": "^2.33.1",
    "egg-cluster": "^1.27.1",
    "egg-cors": "^2.2.3",
    "egg-scripts": "^2.15.2",
    "egg-view-ejs": "^2.0.1",
    "ee-core": "^1.0.0",
    "electron-is": "^3.0.0",
    "lodash": "^4.17.21",
    "unzip-crx-3": "^0.2.0"
  }
}<|MERGE_RESOLUTION|>--- conflicted
+++ resolved
@@ -1,11 +1,6 @@
 {
-<<<<<<< HEAD
-  "name": "electron-egg",
-  "version": "1.16.3",
-=======
   "name": "ee",
   "version": "2.0.0",
->>>>>>> 72b7e53e
   "description": "A fast, desktop software development framework",
   "main": "main.js",
   "scripts": {
